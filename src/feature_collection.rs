--- conflicted
+++ resolved
@@ -17,11 +17,7 @@
 use crate::errors::Error;
 use crate::json::{Deserialize, Deserializer, JsonObject, JsonValue, Serialize, Serializer};
 use crate::serde_json::json;
-<<<<<<< HEAD
 use crate::{util, Bbox, Error, Feature, Position};
-=======
-use crate::{util, Bbox, Feature};
->>>>>>> 2d8f3f54
 
 /// Feature Collection Objects
 ///
