--- conflicted
+++ resolved
@@ -17,11 +17,7 @@
 use crate::errors::Error;
 use crate::json::{Deserialize, Deserializer, JsonObject, JsonValue, Serialize, Serializer};
 use crate::serde;
-<<<<<<< HEAD
-use crate::{util, Bbox, Error, Position};
-=======
 use crate::{util, Bbox, LineStringType, PointType, PolygonType};
->>>>>>> 2d8f3f54
 
 /// The underlying value for a `Geometry`.
 ///
@@ -86,10 +82,6 @@
     GeometryCollection(Vec<Geometry<Pos>>),
 }
 
-<<<<<<< HEAD
-impl<'a, P: Position> From<&'a Value<P>> for JsonValue {
-    fn from(value: &'a Value<P>) -> JsonValue {
-=======
 impl<'a> From<&'a Value> for JsonObject {
     fn from(value: &'a Value) -> JsonObject {
         let mut map = JsonObject::new();
@@ -154,9 +146,8 @@
     }
 }
 
-impl<'a> From<&'a Value> for JsonValue {
-    fn from(value: &'a Value) -> JsonValue {
->>>>>>> 2d8f3f54
+impl<'a, P: Position> From<&'a Value<P>> for JsonValue {
+    fn from(value: &'a Value<P>) -> JsonValue {
         match *value {
             Value::Point(ref x) => ::serde_json::to_value(x),
             Value::MultiPoint(ref x) => ::serde_json::to_value(x),
@@ -228,13 +219,7 @@
 /// };
 ///
 /// assert_eq!(
-<<<<<<< HEAD
-///     Geometry::new(
-///         Value::Point((7.428959, 1.513394)),
-///     ),
-=======
 ///     Geometry::new(Value::Point(vec![7.428959, 1.513394]),),
->>>>>>> 2d8f3f54
 ///     geometry,
 /// );
 /// ```
@@ -263,15 +248,9 @@
     }
 }
 
-<<<<<<< HEAD
-impl<'a, P: Position> From<&'a Geometry<P>> for JsonObject {
-    fn from(geometry: &'a Geometry<P>) -> JsonObject {
-        let mut map = JsonObject::new();
-=======
 impl<'a> From<&'a Geometry> for JsonObject {
     fn from(geometry: &'a Geometry) -> JsonObject {
         let mut map = JsonObject::from(&geometry.value);
->>>>>>> 2d8f3f54
         if let Some(ref bbox) = geometry.bbox {
             map.insert(String::from("bbox"), ::serde_json::to_value(bbox).unwrap());
         }
@@ -299,19 +278,6 @@
     type Error = Error;
 
     fn try_from(mut object: JsonObject) -> Result<Self, Self::Error> {
-<<<<<<< HEAD
-        let value: Value<P> = match &*util::expect_type(&mut object)? {
-            "Point" => Value::Point(util::get_coords_one_pos(&mut object)?),
-            "MultiPoint" => Value::MultiPoint(util::get_coords_1d_pos(&mut object)?),
-            "LineString" => Value::LineString(util::get_coords_1d_pos(&mut object)?),
-            "MultiLineString" => Value::MultiLineString(util::get_coords_2d_pos(&mut object)?),
-            "Polygon" => Value::Polygon(util::get_coords_2d_pos(&mut object)?),
-            "MultiPolygon" => Value::MultiPolygon(util::get_coords_3d_pos(&mut object)?),
-            "GeometryCollection" => Value::GeometryCollection(util::get_geometries(&mut object)?),
-            _ => return Err(Error::GeometryUnknownType),
-        };
-=======
->>>>>>> 2d8f3f54
         let bbox = util::get_bbox(&mut object)?;
         let value = util::get_value(&mut object)?;
         let foreign_members = util::get_foreign_members(object)?;
